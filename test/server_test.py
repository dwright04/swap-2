#!/usr/bin/env python
################################################################
# Script to test server functionality

import swap
from swap.mongo.query import Query
from pprint import pprint
import time

# server = swap.Server(.5,.5)

# print(server.getClassifications())

fields = {'user_id', 'classification_id', 'subject_id', \
                  'annotation', 'gold_label'}
db = swap.mongo.DB()

def test_classifications_projection():
    q = Query()
    q.fields(['user_id', 'classification_id'])
    raw = db.classifications.aggregate(q.build())

    item = raw.next()

    assert 'user_id' in item
    assert 'classification_id' in item
    assert 'subject_id' not in item

def test_classifications_limit():
    q = Query()
    q.fields(fields).limit(5)
    raw = db.classifications.aggregate(q.build())

    assert len(list(raw)) == 5

def test_users():
    server = swap.Server(.5,.5)
    users = server.getUsers()

    pprint(list(users))


def test_get_one_classification():
    """ Get the first classification
    """
    server = swap.Server(0.5,0.5)
    
    classification_cursor = server.classifications.find()
    n_class = classification_cursor.count()
    current_classification = classification_cursor.next()

    assert n_class > 0
    assert type(current_classification) == dict
    assert len(current_classification) > 0
              
              
def main():
    q = Query()
    q.fields(fields).limit(5)
    print(q.build())
    print(q._project)
    print(fields)
    print(type(fields))


    raw = db.classifications.aggregate(q.build())

    pprint(list(raw))

def main_duration():
    server = swap.Server(.5,.5)
    start = time.time()
    server.getSubjects()
    print("--- %s seconds ---" % (time.time() - start))

    server = swap.Server(.5,.5)
    start = time.time()
    server.getSubjects2()
    print("--- %s seconds ---" % (time.time() - start))
    

              
def main_duration_iterate_classifications(n_classifications=1000):
    """ Measure duration to iteratively read N classifications to memory
        This reads one classification at a time
    """
    server = swap.Server(.5,.5)
    start = time.time()
    # loop over cursor to retrieve classifications
    for i in range(0,n_classifications):
        classification_cursor = server.classifications.find()
        current_classification = classification_cursor.next()
    print("--- %s seconds ---" % (time.time() - start))
    
    
def main_duration_batch_classifications(n_classifications=1000,max_batch_size = 1000):
    """ Meausre time to read N classifications in batches of max size M
    """
    server = swap.Server(.5,.5)
    start = time.time()
    # initialize curser with limit and max batch size
    classification_cursor = server.classifications.find().limit(n_classifications).batch_size(min(max_batch_size,n_classifications))
    # loop over cursor to retrieve classifications
    for i in range(0,n_classifications):
        current_classification = classification_cursor.next()
    print("--- %s seconds ---" % (time.time() - start))
  

if __name__ == "__main__":
<<<<<<< HEAD
    main_duration()
    main_duration_batch_classifications(n_classifications=1000,max_batch_size=1000)
    main_duration_iterate_classifications(n_classifications=10)
=======
    #main_duration()
    test_users()
>>>>>>> b06eac06
<|MERGE_RESOLUTION|>--- conflicted
+++ resolved
@@ -107,11 +107,8 @@
   
 
 if __name__ == "__main__":
-<<<<<<< HEAD
-    main_duration()
+
     main_duration_batch_classifications(n_classifications=1000,max_batch_size=1000)
     main_duration_iterate_classifications(n_classifications=10)
-=======
     #main_duration()
-    test_users()
->>>>>>> b06eac06
+    test_users()