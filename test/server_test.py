--- conflicted
+++ resolved
@@ -35,11 +35,7 @@
 
 def test_users():
     server = swap.Server(.5,.5)
-<<<<<<< HEAD
     users = server.getClassificationsByUser()
-=======
-    users = server.getUsers()
->>>>>>> e4c5a711
 
     pprint(list(users))
 
@@ -111,10 +107,7 @@
   
 
 if __name__ == "__main__":
-<<<<<<< HEAD
-=======
     main_duration_batch_classifications(n_classifications=1000,max_batch_size=1000)
     main_duration_iterate_classifications(n_classifications=10)
->>>>>>> e4c5a711
     #main_duration()
-    test_users()+    test_users()
