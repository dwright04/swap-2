--- conflicted
+++ resolved
@@ -31,18 +31,12 @@
         return {'classifications': classifications, 'subjects': subjects}
 
     def getClassifications(self):
-<<<<<<< HEAD
         # fields = ['user_id', 'classification_id', 'subject_id', \
         #           'annotation', 'gold_label', \
         #           ('probability', self.epsilon)]
 
         fields = ['user_name', 'subject_id', 'annotation' \
                   'gold_label']
-=======
-        fields = ['user_id', 'classification_id', 'subject_id', \
-                  'annotation', 'gold_label', \
-                  ('probability', self.epsilon)]
->>>>>>> e4c5a711
         q = Query()
         q.project(fields).limit(5)
 
@@ -51,8 +45,6 @@
 
 
         return classifications
-
-<<<<<<< HEAD
 
 
 
@@ -78,12 +70,6 @@
         q = Query()
         g = Group().id('user_id').push('classifications',['classification_id','subject_id','annotation'])
         q.group(g).match('_id','',False)
-=======
-    def getClassificationsByUser(self):
-        q = Query()
-        g = Group().id('user_id').push('classifications',['classification_id','subject_id','annotation'])
-        q.group(g).match('_id','',False).limit(5)
->>>>>>> e4c5a711
 
         print(q.build())
 
