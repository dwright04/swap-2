################################################################
# SWAP implementation
#

from swap.agents import Bureau
from swap.agents.subject import Subject
from swap.agents.user import User

class SWAP(object):
    """
        SWAP implementation, which calculates and updates a confusion matrix for each user
        as well as the probability that a particular subject contains an object of interest.

        See: Marshall et al. 2016: "Space Warps I: Crowd-sourcing the Discovery of
        Gravitational Lenses", MNRAS, 455, 1171 (hereafter Marshall et al. 2016) for
        algorithm explanation.
    """

    def __init__(self, p0=0.01, epsilon=0.5):
        """
            Initialize SWAP instance
            Args:
                p0: Prior probability real - in general this is derived empirically by
                considering the occurence frequency of interesting objects that are expertly
                identified within a fiducial dataset. It is required to initialize the likelihood
                formulation framework for each subject prior to reception of the first
                volunteer classification.

                epsilon: Estimated volunteer performance - This is either set arbitrarily or
                might be based upon judicious assesment of cohort-wide volunteer performance
                on a similar analysis task. It is required to initialize the likelihood
                formulation framework for each volunteer's agent.
        """

        # assign class variables from args
        self.p0 = p0  # prior probability real
        self.epsilon = epsilon  # estimated volunteer performance

        # dictionaries to save user / subject probabilities
        self.users = dict()
        self.subjects = dict()

        # Directive to update - if True, then a volunteer agent's posterior probability of
        # containing an interesting object will be updated whenever an expertly classified
        # "gold standard" subject is classified by that volunteer.
        self.gold_updates = True


    # update User Data (classification history and probabilities)
    def updateUserData(self,cl):
        """ Update User Data with respect to classifications

        Parameter:
        -----------
        cl: dict
            Contains all information for a classification

        """

        # ##Michael @Marco
        # This looks like it will get pretty complicated pretty quickly.
        # What if we create another module, similar to agent in the original
        # swap code, then create a dictionary of agents?
        #
        # Then you could initialize the probability_history and probability_current
        # fields when the object is created


        # check if user is new and create in user dictionary if not
        if cl['user_name'] not in self.users:
            self.users[cl['user_name']] = {
                      'annotations':[],
                      'gold_labels':[],
                      'labels':dict(),
                      'probability_history':dict(),
                      'n_classified':0,
                      'probability_current':dict()}

        # update label data
        current_user = self.users[cl['user_name']]
        current_user['annotations'].append(cl['annotation'])
        current_user['gold_labels'].append(cl['gold_label'])
        current_user['n_classified'] += 1

        # check if gold label exists and create if not
        if not cl['gold_label'] in current_user['probability_current']:
            current_user['probability_history'][cl['gold_label']] = []
            current_user['probability_current'][cl['gold_label']] = self.epsilon
            current_user['labels'][cl['gold_label']] = {'n':0,'n_match':0}

        # check if annotation label exists and create if not
        if not cl['annotation'] in current_user['probability_current']:
            current_user['probability_history'][cl['annotation']] = []
            current_user['probability_current'][cl['annotation']] = self.epsilon
            current_user['labels'][cl['annotation']] = {'n':0,'n_match':0}

        # update number of subjects of that label seen by user
        current_user['labels'][cl['gold_label']]['n'] += 1

        # update number of matches of that label seen by user
        if cl['gold_label'] == cl['annotation']:
            current_user['labels'][cl['gold_label']]['n_match'] += 1

        # update user probability
        n_classified_of_that_label = current_user['labels'][cl['gold_label']]['n']
        n_correctly_classified = current_user['labels'][cl['gold_label']]['n_match']
        p_classified_correctly = n_correctly_classified / n_classified_of_that_label

        # save updated probability
        current_user['probability_history'][cl['gold_label']].append(p_classified_correctly)
        current_user['probability_current'][cl['gold_label']] = p_classified_correctly



    def getUserData(self):
        return self.users

    # update subject probability
    def updateSubjectData(self, cl):
        # check if subject is new and create in user dictionary if yes
        if cl['subject_id'] not in self.subjects:
            current_subject = {'gold_label': cl['gold_label'],
<<<<<<< HEAD
                               'annotation_history': [],
                               'user_probabilities': [],
                               'probability_labels': {'1': self.p0,
                                                      '0': 1-self.p0},
                               'current_label': '',
                               'current_max_prob': self.p0,
                               'max_prob_history': [self.p0]}
=======
                      'annotation_history':[],
                      'user_probabilities':[],
                      'probability_labels':{'1':self.p0,'0':1-self.p0},
                      'current_label':'',
                      'current_max_prob':self.p0,
                      'max_prob_history':[self.p0]}
>>>>>>> 5423f489

            self.subjects[cl['subject_id']] = current_subject


        # get current user data
        current_user = self.users[cl['user_name']]

        # update current annotation
        current_subject= self.subjects[cl['subject_id']]
        current_subject['annotation_history'].append(cl['annotation'])
        # TODO: if user does not exist there us no current_user (if user has no gold label classification)
        current_subject['user_probabilities'].append(current_user['probability_current'][cl['annotation']])

        # add current probability to class label
        #user_prob = current_user['probability_current'][cl['annotation']]

        # update success probability
        # TODO: get rid of hard-coded annotation labels
        if '1' in current_user['probability_current']:
            user_pos = float(current_user['probability_current']['1'])
        else:
            user_pos = self.epsilon
        if '0' in current_user['probability_current']:
            user_fail = current_user['probability_current']['0']
        else:
            user_fail = self.epsilon

        # get current subject probability
        sub_pos = current_subject['current_max_prob']

<<<<<<< HEAD
        # calculate subject probability times current user confidence in
        # positive labels
=======
        # calculate subject probability times current user confidence in positive labels
>>>>>>> 5423f489
        sub_times_user = float(sub_pos) * float(user_pos)

        # TODO: change hard-coded annotation labels
        # if positive annotation
        if cl['annotation'] == '1':
<<<<<<< HEAD
            sub_pos_new = sub_times_user / \
                          (sub_times_user + (1-user_fail) * (1-sub_pos))
        # if negative annotation
=======
            sub_pos_new = sub_times_user / (sub_times_user + (1-user_fail))
        # if
>>>>>>> 5423f489
        elif cl['annotation'] == '0':
            sub_pos_new = (sub_pos * (1-user_pos)) / \
                          (sub_pos * (1-user_pos) + (user_fail * (1-sub_pos)))

        current_subject['probability_labels']['1'] = sub_pos_new
        current_subject['current_max_prob'] = sub_pos_new
        current_subject['current_label'] = '1' if sub_pos_new > 0.5 else '0'
        current_subject['max_prob_history'].append(sub_pos_new)

    def getSubjectData(self):
        return self.subjects

    # Process a classification
<<<<<<< HEAD
    def processOneClassification(self, cl):
        # if subject is gold standard and gold_updates are specified,
        # update user success probability
        if ((cl['gold_label'] in ('0', '1')) and self.gold_updates):
=======
    def processOneClassification(self,cl):
        # if subject is gold standard and gold_updates are specified,
        # update user success probability
        if ((cl['gold_label'] in ('0','1')) and self.gold_updates):
>>>>>>> 5423f489
                self.updateUserData(cl)
                # update Subject probability
                self.updateSubjectData(cl)


class SWAP_AGENTS(object):
    """
        SWAP implementation, which calculates and updates a confusion matrix
        for each user as well as the probability that a particular subject
        contains an object of interest.

        See: Marshall et al. 2016: "Space Warps I: Crowd-sourcing the
        Discovery of Gravitational Lenses", MNRAS, 455, 1171
        (hereafter Marshall et al. 2016) for algorithm explanation.
    """

    def __init__(self, p0=0.01, epsilon=0.5):
        """
            Initialize SWAP instance
            Args:
                p0: Prior probability real - in general this is derived
                empirically by considering the occurence frequency of
                interesting objects that are expertly identified within a
                fiducial dataset. It is required to initialize the likelihood
                formulation framework for each subject prior to reception of
                the first volunteer classification.

                epsilon: Estimated volunteer performance - This is either
                set arbitrarily or might be based upon judicious assesment of
                cohort-wide volunteer performance on a similar analysis task.
                It is required to initialize the likelihood formulation
                framework for each volunteer's agent.
        """

        # assign class variables from args
        self.p0 = p0  # prior probability real
        self.epsilon = epsilon  # estimated volunteer performance

        # initialize bureaus to manage user / subject agents
        self.users = Bureau(User)
        self.subjects = Bureau(Subject)

        # Directive to update - if True, then a volunteer agent's posterior
        # probability of containing an interesting object will be updated
        # whenever an expertly classified "gold standard" subject is
        # classified by that volunteer.
        self.gold_updates = True

    def updateUserData(self, cl):
        """ Update User Data - Process current classification """

        # Get user agent from bureau or create a new one
        user = self.getUserAgent(cl['user_name'])
        user.addClassification(cl)

    def getUserData(self):
        return self.users

    def updateSubjectData(self, cl):
        """ Update Subject Data - Process current classification """

        # check if agent is in bureau and create new one if not
        subject = self.getSubjectAgent(cl['subject_id'])
        user = self.getUserAgent(cl['user_name'])

        # process classification
        subject.addClassification(cl, user)

    def getSubjectData(self):
        return self.subjects

    # Process a classification
    def processOneClassification(self, cl):
        # if subject is gold standard and gold_updates are specified,
        # update user success probability
        if (cl['gold_label'] in [0, 1] and self.gold_updates):
            self.updateUserData(cl)
        # update Subject probability
            self.updateSubjectData(cl)

    def getUserAgent(self, agent_id):
        if self.users.has(agent_id):
            return self.users.getAgent(agent_id)
        else:
            agent = User(agent_id, self.epsilon)
            self.users.addAgent(agent)
            return agent

    def getSubjectAgent(self, agent_id):
        if self.subjects.has(agent_id):
            return self.subjects.getAgent(agent_id)
        else:
            agent = Subject(agent_id, self.p0)
            self.subjects.addAgent(agent)
            return agent<|MERGE_RESOLUTION|>--- conflicted
+++ resolved
@@ -120,7 +120,6 @@
         # check if subject is new and create in user dictionary if yes
         if cl['subject_id'] not in self.subjects:
             current_subject = {'gold_label': cl['gold_label'],
-<<<<<<< HEAD
                                'annotation_history': [],
                                'user_probabilities': [],
                                'probability_labels': {'1': self.p0,
@@ -128,14 +127,6 @@
                                'current_label': '',
                                'current_max_prob': self.p0,
                                'max_prob_history': [self.p0]}
-=======
-                      'annotation_history':[],
-                      'user_probabilities':[],
-                      'probability_labels':{'1':self.p0,'0':1-self.p0},
-                      'current_label':'',
-                      'current_max_prob':self.p0,
-                      'max_prob_history':[self.p0]}
->>>>>>> 5423f489
 
             self.subjects[cl['subject_id']] = current_subject
 
@@ -166,25 +157,16 @@
         # get current subject probability
         sub_pos = current_subject['current_max_prob']
 
-<<<<<<< HEAD
         # calculate subject probability times current user confidence in
         # positive labels
-=======
-        # calculate subject probability times current user confidence in positive labels
->>>>>>> 5423f489
         sub_times_user = float(sub_pos) * float(user_pos)
 
         # TODO: change hard-coded annotation labels
         # if positive annotation
         if cl['annotation'] == '1':
-<<<<<<< HEAD
             sub_pos_new = sub_times_user / \
                           (sub_times_user + (1-user_fail) * (1-sub_pos))
         # if negative annotation
-=======
-            sub_pos_new = sub_times_user / (sub_times_user + (1-user_fail))
-        # if
->>>>>>> 5423f489
         elif cl['annotation'] == '0':
             sub_pos_new = (sub_pos * (1-user_pos)) / \
                           (sub_pos * (1-user_pos) + (user_fail * (1-sub_pos)))
@@ -198,17 +180,10 @@
         return self.subjects
 
     # Process a classification
-<<<<<<< HEAD
     def processOneClassification(self, cl):
         # if subject is gold standard and gold_updates are specified,
         # update user success probability
         if ((cl['gold_label'] in ('0', '1')) and self.gold_updates):
-=======
-    def processOneClassification(self,cl):
-        # if subject is gold standard and gold_updates are specified,
-        # update user success probability
-        if ((cl['gold_label'] in ('0','1')) and self.gold_updates):
->>>>>>> 5423f489
                 self.updateUserData(cl)
                 # update Subject probability
                 self.updateSubjectData(cl)
